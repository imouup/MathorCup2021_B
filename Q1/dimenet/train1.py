--- conflicted
+++ resolved
@@ -310,13 +310,9 @@
     LEARNING_RATE = 1e-4,
     BATCH_SIZE = 16,
     CUTOFF_RADIUS = 6.0,
-<<<<<<< HEAD
-    FORCE_WEIGHT = 0.2,  # <--- 力的损失在总损失中的权重 (rho)
-=======
     FORCE_WEIGHT = 0.1,  # <--- 力的损失在总损失中的权重 (rho)
     SAVEPATH=savepath,
     VAL_SET_SAVE_PATH = valset_save_path
->>>>>>> d24cd86a
     )
 
     import predict1
